<#
    .SYNOPSIS
    Connect-Office365Services

    PowerShell script defining functions to connect to Office 365 online services
    or Exchange On-Premises. Call manually or alternatively embed or call from $profile
    (Shell or ISE) to make functions available in your session. If loaded from
    PowerShell_ISE, menu items are defined for the functions. To surpress creation of
    menu items, hold 'Shift' while Powershell ISE loads.

    Michel de Rooij
    michel@eightwone.com
    http://eightwone.com

    THIS CODE IS MADE AVAILABLE AS IS, WITHOUT WARRANTY OF ANY KIND. THE ENTIRE
    RISK OF THE USE OR THE RESULTS FROM THE USE OF THIS CODE REMAINS WITH THE USER.

<<<<<<< HEAD
    Version 2.21, January 20th, 2020
=======
    Version 2.21, January 15th, 2020
>>>>>>> 716f2127

    KNOWN LIMITATIONS:
    - When specifying PSSessionOptions for Modern Authentication, authentication fails (OAuth).
      Therefor, no PSSessionOptions are used for Modern Authentication.

    .LINK
    http://eightwone.com
            
    .DESCRIPTION
    The functions are listed below. Note that functions may call eachother, for example to
    connect to Exchange Online the Office 365 Credentials the user is prompted to enter these credentials.
    Also, the credentials are persistent in the current session, there is no need to re-enter credentials
    when connecting to Exchange Online Protection for example. Should different credentials be required,
    call Get-Office365Credentials or Get-OnPremisesCredentials again. 

    Helper Functions:
    =================
    - Connect-AzureActiveDirectory	Connects to Azure Active Directory
    - Connect-AzureRMS           	Connects to Azure Rights Management
    - Connect-ExchangeOnline     	Connects to Exchange Online
    - Connect-ExchangeOnlinev2          Connects to Exchange Online using REST module 
    - Connect-SkypeOnline        	Connects to Skype for Business Online
    - Connect-EOP                	Connects to Exchange Online Protection
    - Connect-ComplianceCenter   	Connects to Compliance Center
    - Connect-SharePointOnline   	Connects to SharePoint Online
    - Connect-MSTeams                   Connects to Microsoft Teams
    - Get-Office365Credentials    	Gets Office 365 credentials
    - Connect-ExchangeOnPremises 	Connects to Exchange On-Premises
    - Get-OnPremisesCredentials    	Gets On-Premises credentials
    - Get-ExchangeOnPremisesFQDN        Gets FQDN for Exchange On-Premises
    - Get-Office365Tenant		Gets Office 365 tenant name
    - Set-Office365Environment		Configures Uri's and region to use
    - Update-Office365Modules           Updates supported Office 365 modules

    Functions to connect to other services provided by the module, e.g. Connect-MSGraph or Connect-MSTeams.

    To register the PowerShell Test Gallery and install modules from there, use:
    Register-PSRepository -Name PSGalleryInt -SourceLocation https://www.poshtestgallery.com/ -InstallationPolicy Trusted
    Install-Module -Name MicrosoftTeams -Repository PSGalleryInt -Force

    To load the helper functions from your PowerShell profile, put Connect-Office365Services.ps1 in the same location
    as your $profile file, and edit $profile as follows:
    & (Join-Path $PSScriptRoot "Connect-Office365Services.ps1")

    .HISTORY
    1.2	    Community release
    1.3     Updated required version of Online Sign-In Assistant
    1.4	    Added (in-code) AzureEnvironment (Connect-AzureAD)
            Added version reporting for modules
    1.5     Added support for Exchange Online PowerShell module w/MFA
            Added IE proxy config support
            Small cosmetic changes in output
    1.51    Fixed PSSession for non-MFA EXO logons
            Changed credential entering logic for MFA
    1.6     Added support for the Skype for Business PowerShell module w/MFA
            Added support for the SharePoint Online PowerShell module w/MFA
    1.61    Fixed MFA choice bug
    1.7     Added AzureAD PowerShell Module support
            For disambiguation, renamed Connect-AzureAD to Connect-AzureActiveDirectory
    1.71    Added AzureADPreview PowerShell Module Support
    1.72    Changed credential non-prompting condition for AzureAD
    1.75    Added support for MFA-enabled Security & Compliance Center
            Added module version checks (online when possible) setting OnlineModuleVersionChecks
            Switched AzureADv1 to PS gallery version
            Removed Sign-In Assistant checks
            Added Set-Office365Environment to switch to other region, e.g. Germany, China etc.
    1.76    Fixed version number checks for SfB & SP
    1.77    Fixed version number checks for determining MFA status
            Changed default for online version checks to $false
    1.78    Added usage of most recently dated ExO MFA module found (in case multiple are found)
            Changed connecting to SCC with MFA to using the underlying New-ExO cmdlet
    1.80    Added Microsoft Teams PowerShell Module support
            Added Connect-MSTeams function
            Cleared default PSSessionOptions
            Some code rewrite (splatting)
    1.81    Added support for ExO module 16.00.2020.000 w/MFA -Credential support
    1.82    Bug fix SharePoint module version check
    1.83    Removed Credentials option for ExO/MFA connect
    1.84    Added Exchange ADAL loading support
    1.85    Fixed menu creation in ISE
    1.86    Updated version check for AzureADPreview (2.0.0.154)
            Added automatic module updating (Admin mode, OnlineModuleAutoUpdate & OnlineModuleVersionChecks)
    1.87    Small bug fixes in outdated logic
            Added showing OnlineChecks/AutoUpdate/IsAdmin info
    1.88    Updated module updating routine
            Updated SkypeOnlineConnector reference (PSGallery)
            Updated versions for Teams
    1.89    Reverted back to installable SkypeOnlineConnector
    1.90    Updated info for Azure Active Directory Preview module
            Updated info for Exchange Online Modern Authentication module
            Renamed 'Multi-Factor Authentication' to 'Modern Authentication'
    1.91    Updated info for SharePoint Online module
            Fixed removal of old module(s) when updating
    1.92    Updated AzureAD module 2.0.1.6
    1.93    Updated Teams module 0.9.3
            Fixed typo in uninstall of old module when upgrading
    1.94    Moved all global vars into one global hashtable (myOffice365Services)
            Updated AzureAD preview info (v2.0.1.11)
            Updated AzureAD info (v2.0.1.10)
    1.95    Fixed version checking issue in Get-Office365Credentials
    1.96    Updated AzureADv1 (MSOnline) info (v1.1.183.8)
            Fixed Skype & SharePoint Module version checking in Get-Office365Credentials()
    1.97    Updated AzureAD Preview info (v2.0.1.17)
    1.98    Updated Exchange Online info (16.0.2440.0)
            Updated AzureAD Preview info (v2.0.1.18)
            Updated AzureAD info (v2.0.1.16)
            Fixed Azure RMS location + info (v2.13.1.0)
            Added SharePointPnP Online (detection only)
    1.98.1  Fixed Connect-ComplianceCenter function
    1.98.2  Updated Exchange Online info (16.0.2433.0 - 2440 seems pulled)
            Added x86 notice (not all modules available for x86 platform)
    1.98.3  Updated Exchange Online info (16.00.2528.000)
            Updated SharePoint Online info (v16.0.8029.0)
            Updated Microsoft Online info (1.1.183.17)
    1.98.4  Updated AzureAD Preview info (2.0.2.3)
            Updated SharePoint Online info (16.0.8119.0)
            Updated Exchange Online info (16.00.2603.000)
            Updated MSOnline info (1.1.183.17)
            Updated AzureAD info (2.2.2.2)
            Updated SharePointPnP Online info (3.1.1809.0)
    1.98.5  Added display of Tenant ID after providing credentials
    1.98.6  Updated Teams info (0.9.5)
            Updated AzureAD Preview info (2.0.2.5)
            Updated SharePointPnP Online info (3.2.1810.0)
    1.98.7  Modified Module Updating routing
    1.98.8  Updated SharePoint Online info (16.0.8212.0)
            Added changing console title to Tenant info
            Rewrite initializing to make it manageable from profile
    1.98.81 Updated Exchange Online info (16.0.2642.0)
    1.98.82 Updated AzureAD info (2.0.2.4)
            Updated MicrosoftTeams info (0.9.6)
            Updated SharePoint Online info (16.0.8525.1200)
            Revised module auto-updating
    1.98.83 Updated Teams info (1.0.0)
            Updated AzureAD v2 Preview info (2.0.2.17)
            Updated SharePoint Online info (16.0.8715.1200)
    1.98.84 Updated Skype for Business Online info (7.0.1994.0)
    1.98.85 Updated SharePoint Online info (16.0.8924.1200)
            Fixed setting Tenant Name for Connect-SharePointOnline
    1.99.86 Updated Exchange Online info (16.0.3054.0)
    1.99.87 Replaced 'not detected' with 'not found' for esthetics
    1.99.88 Replaced AADRM module functionality with AIPModule
            Updated AzureAD v2 info (2.0.2.31)
            Added PowerApps modules (preview)
            Fixed handling when ExoPS module isn't installed
    1.99.89 Updated AzureAD v2 Preview info (2.0.2.32)
            Updated SPO Online info (16.0.9119.1200)
            Updated Teams info (1.0.1)
    1.99.90 Added Microsoft.Intune.Graph module
            Updated AzureAD v2 info (2.0.2.50)
            Updated AzureAD v2 Preview info (2.0.2.51)
            Updated SharePoint Online info (16.0.19223.12000)
            Updated MSTeams info (1.0.2)
    1.99.91 Updated Exchange Online info (16.0.3346.0)
            Updated AzureAD v2 info (2.0.2.52)
            Updated AzureAD v2 Preview info (2.0.2.53)
            Updated SharePoint Online info (16.0.19404.12000)
    1.99.92 Updated SharePoint Online info (16.0.19418.12000)
    2.00    Added Exchange Online Management v2 (0.3374.4)
    2.10    Added Update-Office365Modules 
            Updated MSOnline info (1.1.183.57)
            Updated AzureAD v2 info (2.0.2.61)
            Updated AzureAD v2 Preview info (2.0.2.62)
            Updated PowerApps-Admin-PowerShell info (2.0.21)
    2.11    Added MSTeams info from Test Gallery (1.0.18)
            Updated MSTeams info (1.0.3)
            Updated PowerApps-Admin-PowerShell info (2.0.24)
    2.12    Fixed module processing bug
            Added module upgrading with 'AcceptLicense' switch
    2.13    Removed OnlineAutoUpdate option
            Added notice to use Update-Office365Modules
            Fixed updating of binary modules
            Updated ExchangeOnlineManagement info (0.3374.9)
            Splash header cosmetics
    2.14    Fixed bug in Update-Office365Modules
    2.15    Fixed module detection installed side-by-side
    2.20    Updated ExchangeOnlineManagement info (0.3374.10)
            Updated Azure AD v2 info info (2.0.2.76)
            Updated Azure AD v2 Preview info (2.0.2.77)
            Updated SharePoiunt Online info (16.0.19515.12000)
            Updated Update-Office365Modules detection logic
            Updated Update-Office365Modules to skip non-repo installed modules
    2.21    Updated ExchangeOnlineManagement info (0.3374.11)
<<<<<<< HEAD

=======
            Updated PowerApps-Admin-PowerShell info (2.0.34)
            Updated SharePoint PnP Online info (3.17.2001.2)
>>>>>>> 716f2127
#>

#Requires -Version 3.0

Write-Host '******************************************************************************'
Write-Host 'Connect-Office365Services v2.21'

If( $ENV:PROCESSOR_ARCHITECTURE -eq 'AMD64') {
    Write-Host 'Running on x64 operating system'
}
Else {
    Write-Host 'Running on x86 operating system: Not all modules available for x86 platform' -ForegroundColor Yellow
}

$local:ExoPSSessionModuleVersion_Recommended = '16.0.3346.0'
$local:HasInternetAccess = ([Activator]::CreateInstance([Type]::GetTypeFromCLSID([Guid]'{DCB00C01-570F-4A9B-8D69-199FDBA5723B}')).IsConnectedToInternet)
$local:ThisPrincipal = new-object System.Security.principal.windowsprincipal( [System.Security.Principal.WindowsIdentity]::GetCurrent())
$local:IsAdmin = $ThisPrincipal.IsInRole("Administrators")

$local:CreateISEMenu = $psISE -and -not [System.Windows.Input.Keyboard]::IsKeyDown( [System.Windows.Input.Key]::LeftShift)
If ( $local:CreateISEMenu) {Write-Host 'ISE detected, adding ISE menu options'}

# Initialize global state variable when needed
If( -not( Get-Variable myOffice365Services -ErrorAction SilentlyContinue )) { $global:myOffice365Services=@{} }

# Online checks 
If( Get-Variable OnlineModuleVersionChecks -ErrorAction SilentlyContinue ) { $local:OnlineModuleVersionChecks = $OnlineModuleVersionChecks } else { $local:OnlineModuleVersionChecks= $false}

# Local Exchange session options
$global:myOffice365Services['SessionExchangeOptions'] = New-PSSessionOption

Write-Host ('Online Checks:{0}, IsAdmin:{1}, InternetAccess:{2}' -f $local:OnlineModuleVersionChecks, $local:IsAdmin, $local:HasInternetAccess)

function global:Get-TenantIDfromMail {
    param(
        [string]$mail
    )
    $domainPart= ($mail -split '@')[1]
    If( $domainPart) {
        $doc= Invoke-WebRequest -Uri ('https://login.microsoft.com/{0}/FederationMetadata/2007-06/FederationMetadata.xml' -f $domainPart)
        $GUIDmatch= $doc -match 'sts\.windows\.net\/(?<TenantID>[0-9a-f-]*)'
        If( $doc -and $GUIDmatch) {
             $res= $matches.TenantID
        }
        Else {
            Write-Warning 'Could not determine Tenant ID using e-mail address'
            $res= $null
        }
    }
    Else {
        Write-Warning 'E-mail address invalid, cannot determine Tenant ID'
        $res= $null
    }
    return $res
}

function global:Get-TenantID {
    $global:myOffice365Services['TenantID']= Get-TenantIDfromMail $myOffice365Services['Office365Credentials'].UserName
    If( $global:myOffice365Services['TenantID']) {
        Write-Host ('TenantID: {0}' -f $global:myOffice365Services['TenantID'])
        $host.ui.RawUI.WindowTitle = '{0} - {1}' -f $myOffice365Services['Office365Credentials'].UserName, $global:myOffice365Services['TenantID']
    }
}

function global:Get-Office365ModuleInfo {
    # Menu | Submenu | Menu ScriptBlock | ModuleName | Description | Link | LastKnownVersion | Repository Source (authority)
    @(
        'Connect|Exchange Online|Connect-ExchangeOnline',
        'Connect|Exchange Online (v2)|Connect-ExchangeOnlinev2|ExchangeOnlineManagement|Exchange Online Management (v2)|https://www.powershellgallery.com/packages/ExchangeOnlineManagement|0.3374.11',
        'Connect|Exchange Online Protection|Connect-EOP',
        'Connect|Exchange Compliance Center|Connect-ComplianceCenter',
        'Connect|Azure AD (v1)|Connect-MSOnline|MSOnline|Azure Active Directory (v1)|https://www.powershellgallery.com/packages/MSOnline|1.1.183.57',
        'Connect|Azure AD (v2)|Connect-AzureAD|AzureAD|Azure Active Directory (v2)|https://www.powershellgallery.com/packages/azuread|2.0.2.76',
        'Connect|Azure AD (v2 Preview)|Connect-AzureAD|AzureADPreview|Azure Active Directory (v2 Preview)|https://www.powershellgallery.com/packages/AzureADPreview|2.0.2.77',
        'Connect|Azure Information Protection|Connect-AIP|AIPService|Azure Information Protection|https://www.powershellgallery.com/packages/AIPService|1.0.0.1',
        'Connect|Skype for Business Online|Connect-SkypeOnline|SkypeOnlineConnector|Skype for Business Online|https://www.microsoft.com/en-us/download/details.aspx?id=39366|7.0.1994.0',
        'Connect|SharePoint Online|Connect-SharePointOnline|Microsoft.Online.Sharepoint.PowerShell|SharePoint Online|https://www.powershellgallery.com/packages/Microsoft.Online.SharePoint.PowerShell|16.0.19515.12000',
        'Connect|Microsoft Teams|Connect-MSTeams|MicrosoftTeams|Microsoft Teams (GA)|https://www.powershellgallery.com/packages/MicrosoftTeams|1.0.3|www.powershellgallery.com'
        'Connect|Microsoft Teams|Connect-MSTeams|MicrosoftTeams|Microsoft Teams (Test)|https://www.poshtestgallery.com/packages/MicrosoftTeams|1.0.18|www.poshtestgallery.com'
        'Connect|SharePoint PnP Online|Connect-PnPOnline|SharePointPnPPowerShellOnline|SharePointPnP Online|https://www.powershellgallery.com/packages/SharePointPnPPowerShellOnline|3.17.2001.2',
        'Connect|PowerApps-Admin-PowerShell|Connect-PowerApps|Microsoft.PowerApps.Administration.PowerShell|PowerApps-Admin-PowerShell|https://www.powershellgallery.com/packages/Microsoft.PowerApps.Administration.PowerShell|2.0.34',
        'Connect|PowerApps-PowerShell|Connect-PowerApps|Microsoft.PowerApps.PowerShell|PowerApps-PowerShell|https://www.powershellgallery.com/packages/Microsoft.PowerApps.PowerShell/|1.0.8',
        'Connect|MSGraph-Intune|Connect-MSGraph|Microsoft.Graph.Intune|MSGraph-Intune|https://www.powershellgallery.com/packages/Microsoft.Graph.Intune/|6.1907.1.0',
        'Settings|Office 365 Credentials|Get-Office365Credentials',
        'Connect|Exchange On-Premises|Connect-ExchangeOnPremises',
        'Settings|On-Premises Credentials|Get-OnPremisesCredentials',
        'Settings|Exchange On-Premises FQDN|Get-ExchangeOnPremisesFQDN'
    )
}

function global:Set-Office365Environment {
    param(
        [ValidateSet('Germany', 'China', 'AzurePPE', 'USGovernment', 'Default')]
        [string]$Environment
    )
    Switch ( $Environment) {
        'Germany' {
            $global:myOffice365Services['ConnectionEndpointUri'] = 'https://outlook.office.de/PowerShell-LiveID'
            $global:myOffice365Services['SCCConnectionEndpointUri'] = 'https://ps.compliance.protection.outlook.com/PowerShell-LiveId'
            $global:myOffice365Services['AzureADAuthorizationEndpointUri'] = 'https://login.microsoftonline.de/common'
            $global:myOffice365Services['SharePointRegion'] = 'Germany'
            $global:myOffice365Services['AzureEnvironment'] = 'AzureGermanyCloud'
        }
        'China' {
            $global:myOffice365Services['ConnectionEndpointUri'] = 'https://partner.outlook.cn/PowerShell-LiveID'
            $global:myOffice365Services['SCCConnectionEndpointUri'] = 'https://ps.compliance.protection.outlook.com/PowerShell-LiveId'
            $global:myOffice365Services['AzureADAuthorizationEndpointUri'] = 'https://login.chinacloudapi.cn/common'
            $global:myOffice365Services['SharePointRegion'] = 'China'
            $global:myOffice365Services['AzureEnvironment'] = 'AzureChinaCloud'
        }
        'AzurePPE' {
            $global:myOffice365Services['ConnectionEndpointUri'] = ''
            $global:myOffice365Services['SCCConnectionEndpointUri'] = 'https://ps.compliance.protection.outlook.com/PowerShell-LiveId'
            $global:myOffice365Services['AzureADAuthorizationEndpointUri'] = ''
            $global:myOffice365Services['SharePointRegion'] = ''
            $global:myOffice365Services['AzureEnvironment'] = 'AzurePPE'
        }
        'USGovernment' {
            $global:myOffice365Services['ConnectionEndpointUri'] = 'https://outlook.office365.com/PowerShell-LiveId'
            $global:myOffice365Services['SCCConnectionEndpointUri'] = 'https://ps.compliance.protection.outlook.com/PowerShell-LiveId'
            $global:myOffice365Services['AzureADAuthorizationEndpointUri'] = 'https://login-us.microsoftonline.com/'
            $global:myOffice365Services['SharePointRegion'] = 'ITAR'
            $global:myOffice365Services['AzureEnvironment'] = 'AzureUSGovernment'
        }
        default {
            $global:myOffice365Services['ConnectionEndpointUri'] = 'https://outlook.office365.com/PowerShell-LiveId'
            $global:myOffice365Services['SCCConnectionEndpointUri'] = 'https://ps.compliance.protection.outlook.com/PowerShell-LiveId'
            $global:myOffice365Services['AzureADAuthorizationEndpointUri'] = 'https://login.windows.net/common'
            $global:myOffice365Services['SharePointRegion'] = 'Default'
            $global:myOffice365Services['AzureEnvironment'] = 'AzureCloud'
        }
    }
    Write-Host ('Environment set to {0}' -f $global:myOffice365Services['AzureEnvironment'])
}

function global:Get-MultiFactorAuthenticationUsage {
    $Answer = Read-host  -Prompt 'Would you like to use Modern Authentication? (y/N) '
    Switch ($Answer.ToUpper()) {
        'Y' { $rval = $true }
        Default { $rval = $false}
    }
    return $rval
}

function global:Connect-ExchangeOnline {
    If ( !($global:myOffice365Services['Office365Credentials'])) { Get-Office365Credentials }
    If ( $global:myOffice365Services['Office365CredentialsMFA']) {
        Write-Host "Connecting to Exchange Online using $($global:myOffice365Services['Office365Credentials'].username) with Modern Authentication .."
        $global:myOffice365Services['Session365'] = New-ExoPSSession -ConnectionUri $global:myOffice365Services['ConnectionEndpointUri'] -UserPrincipalName ($global:myOffice365Services['Office365Credentials']).UserName -AzureADAuthorizationEndpointUri $global:myOffice365Services['AzureADAuthorizationEndpointUri'] -PSSessionOption $global:myOffice365Services['SessionExchangeOptions']
    }
    Else {
        Write-Host "Connecting to Exchange Online using $($global:myOffice365Services['Office365Credentials'].username) .."
        $global:myOffice365Services['Session365'] = New-PSSession -ConfigurationName Microsoft.Exchange -ConnectionUri $global:myOffice365Services['ConnectionEndpointUri'] -Credential $global:myOffice365Services['Office365Credentials'] -Authentication Basic -AllowRedirection -SessionOption $global:myOffice365Services['SessionExchangeOptions']
    }
    If ( $global:myOffice365Services['Session365'] ) {
        Import-PSSession -Session $global:myOffice365Services['Session365'] -AllowClobber
    }
}

function global:Connect-ExchangeOnlinev2 {
    If ( !($global:myOffice365Services['Office365Credentials'])) { Get-Office365Credentials }
    # Other connect options: TrackPerformance, UseMultithreading, Showprogress, EnableEXOTelemetry, LogDirectoryPath
    If ( $global:myOffice365Services['Office365CredentialsMFA']) {
        Write-Host "Connecting to Exchange Online (v2) using $($global:myOffice365Services['Office365Credentials'].username) with Modern Authentication .."
        $global:myOffice365Services['Session365'] = ExchangeOnlineManagement\Connect-ExchangeOnline -ConnectionUri $global:myOffice365Services['ConnectionEndpointUri'] -UserPrincipalName ($global:myOffice365Services['Office365Credentials']).UserName -AzureADAuthorizationEndpointUri $global:myOffice365Services['AzureADAuthorizationEndpointUri'] -PSSessionOption $global:myOffice365Services['SessionExchangeOptions']
    }
    Else {
        Write-Host "Connecting to Exchange Online (v2) using $($global:myOffice365Services['Office365Credentials'].username) .."
        $global:myOffice365Services['Session365'] = ExchangeOnlineManagement\Connect-ExchangeOnline -ConnectionUrl $global:myOffice365Services['ConnectionEndpointUri'] -Credential $global:myOffice365Services['Office365Credentials'] -SessionOption $global:myOffice365Services['SessionExchangeOptions']
    }
    If ( $global:myOffice365Services['Session365'] ) {
        Import-PSSession -Session $global:myOffice365Services['Session365'] -AllowClobber
    }
}

function global:Connect-ExchangeOnPremises {
    If ( !($global:myOffice365Services['OnPremisesCredentials'])) { Get-OnPremisesCredentials }
    If ( !($global:myOffice365Services['ExchangeOnPremisesFQDN'])) { Get-ExchangeOnPremisesFQDN }
    Write-Host "Connecting to Exchange On-Premises $($global:myOffice365Services['ExchangeOnPremisesFQDN']) using $($global:myOffice365Services['OnPremisesCredentials'].username) .."
    $global:myOffice365Services['SessionExchange'] = New-PSSession -ConfigurationName Microsoft.Exchange -ConnectionUri "http://$($global:myOffice365Services['ExchangeOnPremisesFQDN'])/PowerShell" -Credential $global:myOffice365Services['OnPremisesCredentials'] -Authentication Kerberos -AllowRedirection -SessionOption $global:myOffice365Services['SessionExchangeOptions']
    If ( $global:myOffice365Services['SessionExchange']) {Import-PSSession -Session $global:myOffice365Services['SessionExchange'] -AllowClobber}
}

Function global:Get-ExchangeOnPremisesFQDN {
    $global:myOffice365Services['ExchangeOnPremisesFQDN'] = Read-Host -Prompt 'Enter Exchange On-Premises endpoint, e.g. exchange1.contoso.com'
}

function global:Connect-ComplianceCenter {
    If ( !($global:myOffice365Services['Office365Credentials'])) { Get-Office365Credentials }
    If ( $global:myOffice365Services['Office365CredentialsMFA']) {
        Write-Host "Connecting to Security & Compliance Center using $($global:myOffice365Services['Office365Credentials'].username) with Modern Authentication .."
        $global:myOffice365Services['SessionCC'] = New-ExoPSSession -ConnectionUri $global:myOffice365Services['SCCConnectionEndpointUri'] -UserPrincipalName ($global:myOffice365Services['Office365Credentials']).UserName -AzureADAuthorizationEndpointUri $global:myOffice365Services['AzureADAuthorizationEndpointUri'] -PSSessionOption $global:myOffice365Services['SessionExchangeOptions']
    }
    Else {
        Write-Host "Connecting to Security & Compliance Center using $($global:myOffice365Services['Office365Credentials'].username) .."
        $global:myOffice365Services['SessionCC'] = New-PSSession -ConfigurationName Microsoft.Exchange -ConnectionUri $global:myOffice365Services['SCCConnectionEndpointUri'] -Credential $global:myOffice365Services['Office365Credentials'] -Authentication Basic -AllowRedirection
        If ( $global:myOffice365Services['SessionCC'] ) {Import-PSSession -Session $global:myOffice365Services['SessionCC'] -AllowClobber}
    }
    If ( $global:myOffice365Services['SessionCC'] ) {
        Import-PSSession -Session $global:myOffice365Services['SessionCC'] -AllowClobber
    }    
}

function global:Connect-EOP {
    If ( !($global:myOffice365Services['Office365Credentials'])) { Get-Office365Credentials }
    Write-Host  -InputObject "Connecting to Exchange Online Protection using $($global:myOffice365Services['Office365Credentials'].username) .."
    $global:myOffice365Services['SessionEOP'] = New-PSSession -ConfigurationName Microsoft.Exchange -ConnectionUri 'https://ps.protection.outlook.com/powershell-liveid/' -Credential $global:myOffice365Services['Office365Credentials'] -Authentication Basic -AllowRedirection
    If ( $global:myOffice365Services['SessionEOP'] ) {Import-PSSession -Session $global:myOffice365Services['SessionEOP'] -AllowClobber}
}

function global:Connect-MSTeams {
    If ( !($global:myOffice365Services['Office365Credentials'])) { Get-Office365Credentials }
    If (($global:myOffice365Services['Office365Credentials']).username -like '*.onmicrosoft.com') {
        $global:myOffice365Services['Office365Tenant'] = ($global:myOffice365Services['Office365Credentials']).username.Substring(($global:myOffice365Services['Office365Credentials']).username.IndexOf('@') + 1).Replace('.onmicrosoft.com', '')
    }
    If ( $global:myOffice365Services['Office365CredentialsMFA']) {
        Write-Host "Connecting to Microsoft Teams using $($global:myOffice365Services['Office365Credentials'].username) with Modern Authentication .."
        $Parms = @{'AccountId' = ($global:myOffice365Services['Office365Credentials']).username}
    }
    Else {
        Write-Host "Connecting to Microsoft Teams using $($global:myOffice365Services['Office365Credentials'].username) .."
        $Parms = @{Credential = $global:myOffice365Services['Office365Credentials'] }
    }
    If ( $global:myOffice365Services['Office365Tenant']) { $Parms['TenantId'] = $global:myOffice365Services['Office365Tenant'] }
    Connect-MicrosoftTeams @Parms
}

function global:Connect-AzureActiveDirectory {
    If ( !(Get-Module -Name AzureAD)) {Import-Module -Name AzureAD -ErrorAction SilentlyContinue}
    If ( !(Get-Module -Name AzureADPreview)) {Import-Module -Name AzureADPreview -ErrorAction SilentlyContinue}
    If ( (Get-Module -Name AzureAD) -or (Get-Module -Name AzureADPreview)) {
        If ( !($global:myOffice365Services['Office365Credentials'])) { Get-Office365Credentials }
        If ( $global:myOffice365Services['Office365CredentialsMFA']) {
            Write-Host 'Connecting to Azure Active Directory with Modern Authentication ..'
            $Parms = @{'AzureEnvironment' = $global:myOffice365Services['AzureEnvironment']}
        }
        Else {
            Write-Host "Connecting to Azure Active Directory using $($global:myOffice365Services['Office365Credentials'].username) .."
            $Parms = @{'Credential' = $global:myOffice365Services['Office365Credentials']; 'AzureEnvironment' = $global:myOffice365Services['AzureEnvironment']}
        }
        Connect-AzureAD @Parms
    }
    Else {
        If ( !(Get-Module -Name MSOnline)) {Import-Module -Name MSOnline -ErrorAction SilentlyContinue}
        If ( Get-Module -Name MSOnline) {
            If ( !($global:myOffice365Services['Office365Credentials'])) { Get-Office365Credentials }
            Write-Host "Connecting to Azure Active Directory using $($global:myOffice365Services['Office365Credentials'].username) .."
            Connect-MsolService -Credential $global:myOffice365Services['Office365Credentials'] -AzureEnvironment $global:myOffice365Services['AzureEnvironment']
        }
        Else {Write-Error -Message 'Cannot connect to Azure Active Directory - problem loading module.'}
    }
}

function global:Connect-AIP {
    If ( !(Get-Module -Name AIPService)) {Import-Module -Name AIPService -ErrorAction SilentlyContinue}
    If ( Get-Module -Name AIPService) {
        If ( !($global:myOffice365Services['Office365Credentials'])) { Get-Office365Credentials }
        Write-Host "Connecting to Azure Information Protection using $($global:myOffice365Services['Office365Credentials'].username) .."
        Connect-AipService -Credential $global:myOffice365Services['Office365Credentials'] 
    }
    Else {Write-Error -Message 'Cannot connect to Azure Information Protection - problem loading module.'}
}

function global:Connect-SkypeOnline {
    If ( !(Get-Module -Name SkypeOnlineConnector)) {Import-Module -Name SkypeOnlineConnector -ErrorAction SilentlyContinue}
    If ( Get-Module -Name SkypeOnlineConnector) {
        If ( !($global:myOffice365Services['Office365Credentials'])) { Get-Office365Credentials }
        If ( $global:myOffice365Services['Office365CredentialsMFA']) {
            Write-Host "Connecting to Skype for Business Online using $($global:myOffice365Services['Office365Credentials'].username) with Modern Authentication .."
            $Parms = @{'Username' = ($global:myOffice365Services['Office365Credentials']).username}
        }
        Else {
            Write-Host "Connecting to Skype for Business Online using $($global:myOffice365Services['Office365Credentials'].username) .."
            $Parms = @{'Credential' = $global:myOffice365Services['Office365Credentials']}
        }
        $global:myOffice365Services['SessionSFB'] = New-CsOnlineSession @Parms
        If ( $global:myOffice365Services['SessionSFB'] ) {
            Import-PSSession -Session $global:myOffice365Services['SessionSFB'] -AllowClobber
        }
    }
    Else {
        Write-Error -Message 'Cannot connect to Skype for Business Online - problem loading module.'
    }
}

function global:Connect-SharePointOnline {
    If ( !(Get-Module -Name Microsoft.Online.Sharepoint.PowerShell)) {Import-Module -Name Microsoft.Online.Sharepoint.PowerShell -ErrorAction SilentlyContinue}
    If ( Get-Module -Name Microsoft.Online.Sharepoint.PowerShell) {
        If ( !($global:myOffice365Services['Office365Credentials'])) { Get-Office365Credentials }
        If (($global:myOffice365Services['Office365Credentials']).username -like '*.onmicrosoft.com') {
            $global:myOffice365Services['Office365Tenant'] = ($global:myOffice365Services['Office365Credentials']).username.Substring(($global:myOffice365Services['Office365Credentials']).username.IndexOf('@') + 1).Replace('.onmicrosoft.com', '')
        }
        Else {
            If ( !($global:myOffice365Services['Office365Tenant'])) { Get-Office365Tenant }
        }
        If ( $global:myOffice365Services['Office365CredentialsMFA']) {
            Write-Host 'Connecting to SharePoint Online with Modern Authentication ..'
            $Parms = @{'url' = "https://$($global:myOffice365Services['Office365Tenant'])-admin.sharepoint.com"; 'Region' = $global:myOffice365Services['SharePointRegion']}
        }
        Else {
            Write-Host "Connecting to SharePoint Online using $($global:myOffice365Services['Office365Credentials'].username) .."
            $Parms = @{'url' = "https://$($global:myOffice365Services['Office365Tenant'])-admin.sharepoint.com"; 'Credential' = $global:myOffice365Services['Office365Credentials']; 'Region' = $global:myOffice365Services['SharePointRegion']}
        }
        Connect-SPOService @Parms
    }
    Else {
        Write-Error -Message 'Cannot connect to SharePoint Online - problem loading module.'
    }
}
function global:Connect-PowerApps {
    If ( !(Get-Module -Name Microsoft.PowerApps.PowerShell)) {Import-Module -Name Microsoft.PowerApps.PowerShell -ErrorAction SilentlyContinue}
    If ( !(Get-Module -Name Microsoft.PowerApps.Administration.PowerShell)) {Import-Module -Name Microsoft.PowerApps.Administration.PowerShell -ErrorAction SilentlyContinue}
    If ( Get-Module -Name Microsoft.PowerApps.PowerShell) {
        If ( !($global:myOffice365Services['Office365Credentials'])) { Get-Office365Credentials }
        Write-Host "Connecting to PowerApps using $($global:myOffice365Services['Office365Credentials'].username) .."
        If ( $global:myOffice365Services['Office365CredentialsMFA']) {
            $Parms = @{'Username' = $global:myOffice365Services['Office365Credentials'].UserName }
        }
        Else {
            $Parms = @{'Username' = $global:myOffice365Services['Office365Credentials'].UserName; 'Password'= $global:myOffice365Services['Office365Credentials'].Password }
        }
        Add-PowerAppsAccount @Parms
    }
    Else {
        Write-Error -Message 'Cannot connect to SharePoint Online - problem loading module.'
    }
}


Function global:Get-Office365Credentials {
    $global:myOffice365Services['Office365Credentials'] = $host.ui.PromptForCredential('Office 365 Credentials', 'Please enter your Office 365 credentials', '', '')
    $local:MFAenabledModulePresence= $false
    # Check for MFA-enabled modules 
    If ( (Get-Module -Name 'Microsoft.Exchange.Management.ExoPowershellModule') -or (Get-Module -Name 'MicrosoftTeams')) {
        $local:MFAenabledModulePresence= $true
    }
    Else {
        # Check for MFA-enabled modules with version dependency
        $MFAMods= @('SkypeOnlineConnector|7.0', 'Microsoft.Online.Sharepoint.PowerShell|16.0')
	ForEach( $MFAMod in $MFAMods) {
            $local:Item = ($local:MFAMod).split('|')
            If( (Get-Module -Name $local:Item[0] -ListAvailable)) {
                $local:MFAenabledModulePresence= $local:MFAenabledModulePresence -or ((Get-Module -Name $local:Item[0] -ListAvailable).Version -ge [System.Version]$local:Item[1] )
            }
        }
    }
    If( $local:MFAEnabledModulePresence) {
        $global:myOffice365Services['Office365CredentialsMFA'] = Get-MultiFactorAuthenticationUsage
    }
    Else {
        $global:myOffice365Services['Office365CredentialsMFA'] = $false
    }
    Get-TenantID
}

Function global:Get-OnPremisesCredentials {
    $global:myOffice365Services['OnPremisesCredentials'] = $host.ui.PromptForCredential('On-Premises Credentials', 'Please Enter Your On-Premises Credentials', '', '')
}

Function global:Get-Office365Tenant {
    $global:myOffice365Services['Office365Tenant'] = Read-Host -Prompt 'Enter tenant ID, e.g. contoso for contoso.onmicrosoft.com'
}

Function global:Update-Office365Modules {
    $local:Functions= Get-Office365ModuleInfo
    $local:ThisPrincipal = new-object System.Security.principal.windowsprincipal( [System.Security.Principal.WindowsIdentity]::GetCurrent())
    $local:IsAdmin= $ThisPrincipal.IsInRole("Administrators")
    If( $local:IsAdmin) {
        ForEach ( $local:Function in $local:Functions) {
            $local:Item = ($local:Function).split('|')
            If( $local:Item[3]) {
                $local:CheckThisModule= $false
                If([string]::IsNullOrEmpty($local:Item[7])) {
                    If( Get-Module -Name ('{0}' -f $local:Item[3]) -ListAvailable) {
                        $local:CheckThisModule= $true
                    }
                }
                Else {
                    If( ([System.Uri](Get-Module -Name ('{0}' -f $local:Item[3]) -ListAvailable | Select -First 1).RepositorySourceLocation).Authority -eq $local:Item[7]) {
                        $local:CheckThisModule= $true
                    }
                }

                If( $local:CheckThisModule) {
                    $local:Module = Get-Module -Name $local:Item[3] -ListAvailable | Sort-Object -Property Version -Descending | Select-Object -First 1
                    If( ($local:Module).RepositorySourceLocation) {
                        $local:Version = ($local:Module).Version[0]
                        Write-Host ('Checking {0}' -f $local:Item[4]) 
                        If( ( Get-Command -name Update-Module).Parameters['AcceptLicense']) {
                            Update-Module -Name $local:Item[3] -Force -Confirm:$false -AcceptLicense
                        }
                        Else {
                            Update-Module -Name $local:Item[3] -Force -Confirm:$false
                        }

                        # Uninstall all old versions of the module
                        $local:OldModules= Get-Module -Name $local:Item[3] -ListAvailable | Sort-Object -Property Version -Descending | Select-Object -Skip 1
                        If( $local:OldModules) {
                            Write-Host ('Removing older version(s) of {0}' -f $local:Item[4])
                            $local:OldModules | ForEach-Object { 
                                Write-Host ('Uninstalling {0} version {1}' -f $_.Name, $_.Version) -ForegroundColor White
                                Uninstall-Module -Name $local:Item[3] -RequiredVersion $_.Version -Confirm:$false -Force 
                            }
                        }

                        $local:Module = Get-Module -Name $local:Item[3] -ListAvailable | Sort-Object -Property Version -Descending | Select-Object -First 1
                        $local:NewVersion = ($local:Module).Version[0]
                        If( [System.Version]$local:NewVersion -gt [System.Version]$local:Version) {
                            Write-Host ('{0} updated to {1}' -f $local:Item[4], [System.Version]$local:NewVersion) -ForegroundColor Green
                        }
                    }
                    Else {
                        Write-Host ('Skipping {0}: Not installed using Install-Module' -f $local:Item[4]) -ForegroundColor Yellow
                    }
                }
            }
        }
    }
    Else {
        Write-Host ('Script not running with elevated privileges; cannot update modules') -ForegroundColor Yellow
    }
}

function global:Connect-Office365 {
    Connect-AzureActiveDirectory
    Connect-AzureRMS
    Connect-ExchangeOnline
    Connect-MSTeams
    Connect-SkypeOnline
    Connect-EOP
    Connect-ComplianceCenter
    Connect-SharePointOnline
}

# Initialize environment
Set-Office365Environment -AzureEnvironment 'Default'

Write-Host '******************************************************************************'

#Scan for Exchange & SCC MFA PowerShell module presence
$local:ExchangeMFAModule = 'Microsoft.Exchange.Management.ExoPowershellModule'
$local:ExchangeADALModule = 'Microsoft.IdentityModel.Clients.ActiveDirectory'
$local:ModuleList = @(Get-ChildItem -Path "$($env:LOCALAPPDATA)\Apps\2.0" -Filter "$($local:ExchangeMFAModule).manifest" -Recurse -ErrorAction SilentlyContinue ) | Sort-Object LastWriteTime -Desc | Select-Object -First 1
If ( $local:ModuleList) {
    $local:ModuleName = Join-path -Path $local:ModuleList[0].Directory.FullName -ChildPath "$($local:ExchangeMFAModule).dll"
    $local:ModuleVersion = (Get-Item -Path $local:ModuleName).VersionInfo.ProductVersion
    Write-Host "Exchange Modern Authentication PowerShell Module installed (version $($local:ModuleVersion))" -ForegroundColor Green
    if ( [System.Version]$local:ModuleVersion -lt [System.Version]$local:ExoPSSessionModuleVersion_Recommended) {
        Write-Host ('It is highly recommended to update the ExoPSSession module to version {0} or higher' -f $local:ExoPSSessionModuleVersion_Recommended) -ForegroundColor Red
    }
    Import-Module -FullyQualifiedName $local:ModuleName -Force
    $local:ModuleName = Join-path -Path $local:ModuleList[0].Directory.FullName -ChildPath "$($local:ExchangeADALModule).dll"
    If ( Test-Path -Path $local:ModuleName) {
        $local:ModuleVersion = (Get-Item -Path $local:ModuleName).VersionInfo.FileVersion
        Write-Host "Exchange supporting ADAL module found (version $($local:ModuleVersion))" -ForegroundColor Green
        Add-Type -Path $local:ModuleName
    }
}
Else {
    Write-Verbose -Message 'Exchange Modern Authentication PowerShell Module is not installed.`nYou can download the module from EAC (Hybrid page) or via http://bit.ly/ExOPSModule'
}

$local:Functions= Get-Office365ModuleInfo
$local:OutdatedModules= $false
ForEach ( $local:Function in $local:Functions) {
    $local:Item = ($local:Function).split('|')
    If( [string]::IsNullOrEmpty($local:Item[3])) {
        $local:ModuleMatch= $true
    }
    Else {
        If( [string]::IsNullOrEmpty($local:Item[7])) {
            # Match module in any repo
            $local:ModuleMatch= ( Get-Module -Name ('{0}' -f $local:Item[3]) -ListAvailable)
        }
        Else {
            # Match module from specific repo
            $local:ModuleMatch= (Get-Module -Name $local:Item[3] -ListAvailable).RepositorySourceLocation.Authority -eq $local:Item[7]
        }
    }
    If( $local:ModuleMatch) {
        If ( $local:CreateISEMenu) {
            $local:MenuObj = $psISE.CurrentPowerShellTab.AddOnsMenu.SubMenus | Where-Object -FilterScript { $_.DisplayName -eq $local:Item[0] }
            If ( !( $local:MenuObj)) {
                Try {$local:MenuObj = $psISE.CurrentPowerShellTab.AddOnsMenu.SubMenus.Add( $local:Item[0], $null, $null)}
                Catch {Write-Warning -Message $_}
            }
            Try {
                $local:RemoveItems = $local:MenuObj.Submenus |  Where-Object -FilterScript { $_.DisplayName -eq $local:Item[1] -or $_.Action -eq $local:Item[2] }
                $null = $local:RemoveItems |
                    ForEach-Object -Process { $local:MenuObj.Submenus.Remove( $_) }
                $null = $local:MenuObj.SubMenus.Add( $local:Item[1], [ScriptBlock]::Create( $local:Item[2]), $null)
            }
            Catch {Write-Warning -Message $_}
        }
        If ( $local:Item[3]) {
            $local:Module = Get-Module -Name $local:Item[3] -ListAvailable | Sort-Object -Property Version -Descending | Select-Object -First 1
            $local:Version = ($local:Module).Version[0]
            Write-Host "Found $($local:Item[4]) (v$($local:Version)) module" -ForegroundColor Green -NoNewLine 
            If ( $local:HasInternetAccess -and $local:OnlineModuleVersionChecks) {
                $local:Repo= Get-PSRepository | Where {$_.SourceLocation -eq ($local:Module).RepositorySourceLocation}
                If( [string]::IsNullOrEmpty( $local:Repo )) { 
                    # Default Repo
                    $local:Repo = 'PSGallery'
                }
                Else {
                    $local:Repo= ($local:Repo).Name
                }
                $OnlineModule = Find-Module -Name $local:Item[3] -Repository $local:Repo -ErrorAction SilentlyContinue
                $outdated = [System.Version]$local:Version -lt [System.Version]$OnlineModule.version
                If ($OnlineModule -and $outdated) {
                    $local:OutdatedModules= $true
                    Write-Host ' OUTDATED' -ForegroundColor Yellow -NoNewLine
                }
            }
            Else {
                # No internet access 
            }
            Write-Host '' #NewLine
        }
    }
    Else {
        Write-Host "$($local:Item[4]) module not found ($($local:Item[5]))" -ForegroundColor Yellow
    }
}

If( $local:OutdatedModules) {
    Write-Warning "Outdated modules found, run Update-Office365Modules to update supported modules." 
}
<|MERGE_RESOLUTION|>--- conflicted
+++ resolved
@@ -15,11 +15,7 @@
     THIS CODE IS MADE AVAILABLE AS IS, WITHOUT WARRANTY OF ANY KIND. THE ENTIRE
     RISK OF THE USE OR THE RESULTS FROM THE USE OF THIS CODE REMAINS WITH THE USER.
 
-<<<<<<< HEAD
     Version 2.21, January 20th, 2020
-=======
-    Version 2.21, January 15th, 2020
->>>>>>> 716f2127
 
     KNOWN LIMITATIONS:
     - When specifying PSSessionOptions for Modern Authentication, authentication fails (OAuth).
@@ -203,12 +199,8 @@
             Updated Update-Office365Modules detection logic
             Updated Update-Office365Modules to skip non-repo installed modules
     2.21    Updated ExchangeOnlineManagement info (0.3374.11)
-<<<<<<< HEAD
-
-=======
             Updated PowerApps-Admin-PowerShell info (2.0.34)
             Updated SharePoint PnP Online info (3.17.2001.2)
->>>>>>> 716f2127
 #>
 
 #Requires -Version 3.0
